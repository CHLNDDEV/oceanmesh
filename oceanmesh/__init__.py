--- conflicted
+++ resolved
@@ -1,134 +1,118 @@
-import os
-
-# DPZ patches for miniconda on windows using vcpkg to install cgal and dependencies
-#
-if os.name == "nt":
-    assert os.environ.get(
-        "CGAL_BIN", None
-    ), "The environment variable CGAL_BIN must be set."
-    os.add_dll_directory(os.environ["CGAL_BIN"])
-<<<<<<< HEAD
-from oceanmesh.boundary import identify_ocean_boundary_sections
-from oceanmesh.clean import (
-    delete_boundary_faces,
-    delete_exterior_faces,
-    delete_faces_connected_to_one_face,
-    delete_interior_faces,
-    laplacian2,
-    make_mesh_boundaries_traversable,
-    mesh_clean,
-)
-from oceanmesh.edgefx import (
-    bathymetric_gradient_sizing_function,
-    distance_sizing_function,
-    distance_sizing_from_point_function,
-    distance_sizing_from_line_function,
-    enforce_mesh_gradation,
-    enforce_mesh_size_bounds_elevation,
-    feature_sizing_function,
-    multiscale_sizing_function,
-    wavelength_sizing_function,
-)
-=======
-
-from oceanmesh.clean import (delete_boundary_faces, delete_exterior_faces,
-                             delete_faces_connected_to_one_face,
-                             delete_interior_faces, laplacian2,
-                             make_mesh_boundaries_traversable)
-from oceanmesh.edgefx import (bathymetric_gradient_sizing_function,
-                              distance_sizing_function, enforce_mesh_gradation,
-                              enforce_mesh_size_bounds_elevation,
-                              feature_sizing_function,
-                              multiscale_sizing_function,
-                              wavelength_sizing_function)
->>>>>>> 978b4be0
-from oceanmesh.edges import draw_edges, get_poly_edges
-from oceanmesh.filterfx import filt2
-from oceanmesh.geodata import (
-    DEM,
-    Shoreline,
-    get_polygon_coordinates,
-    create_circle_coords,
-)
-from oceanmesh.grid import Grid, compute_minimum
-from oceanmesh.region import Region, warp_coordinates
-from oceanmesh.signed_distance_function import (
-    Difference, Domain, Intersection, Union, create_bbox, create_circle,
-    multiscale_signed_distance_function, signed_distance_function)
-
-from .fix_mesh import fix_mesh, simp_vol
-<<<<<<< HEAD
-from .mesh_generator import (
-    generate_mesh,
-    generate_multiscale_mesh,
-    plot_mesh_connectivity,
-    plot_mesh_bathy,
-=======
-
-from .mesh_generator import (
-    generate_mesh,
-    generate_multiscale_mesh,
-    plot_mesh,
->>>>>>> 978b4be0
-    write_to_fort14,
-    write_to_t3s,
-)
-
-__all__ = [
-    "create_bbox",
-    "Region",
-    "compute_minimum",
-    "create_circle_coords",
-    "bathymetric_gradient_sizing_function",
-    "multiscale_sizing_function",
-    "delete_boundary_faces",
-    "delete_faces_connected_to_one_face",
-    "distance_sizing_from_point_function",
-    "distance_sizing_from_line_function",
-    "plot_mesh_connectivity",
-    "plot_mesh_bathy",
-    "make_mesh_boundaries_traversable",
-    "enforce_mesh_size_bounds_elevation",
-    "laplacian2",
-    "delete_interior_faces",
-    "delete_exterior_faces",
-    "mesh_clean",
-    "SizeFunction",
-    "Grid",
-    "DEM",
-    "Domain",
-    "create_circle",
-    "crate_bbox",
-    "Union",
-    "Difference",
-    "Intersection",
-    "identify_ocean_boundary_sections",
-    "Shoreline",
-    "generate_multiscale_mesh",
-    "get_polygon_coordinates",
-    "distance_sizing_function",
-    "feature_sizing_function",
-    "enforce_mesh_gradation",
-    "wavelength_sizing_function",
-    "slope_sizing_function",
-    "multiscale_signed_distance_function",
-    "signed_distance_function",
-    "filt2",
-    "get_poly_edges",
-    "draw_edges",
-    "generate_mesh",
-    "fix_mesh",
-    "simp_vol",
-    "simp_qual",
-    "warp_coordinates",
-    "write_to_fort14",
-    "write_to_t3s",
-]
-
-from . import _version
-
-__version__ = _version.get_versions()["version"]
-
-from . import _version
-
-__version__ = _version.get_versions()["version"]
+import os
+
+# DPZ patches for miniconda on windows using vcpkg to install cgal and dependencies
+#
+if os.name == "nt":
+    assert os.environ.get(
+        "CGAL_BIN", None
+    ), "The environment variable CGAL_BIN must be set."
+    os.add_dll_directory(os.environ["CGAL_BIN"])
+
+from oceanmesh.boundary import identify_ocean_boundary_sections
+from oceanmesh.clean import (
+    delete_boundary_faces,
+    delete_exterior_faces,
+    delete_faces_connected_to_one_face,
+    delete_interior_faces,
+    laplacian2,
+    make_mesh_boundaries_traversable,
+    mesh_clean,
+)
+from oceanmesh.edgefx import (
+    bathymetric_gradient_sizing_function,
+    distance_sizing_function,
+    distance_sizing_from_point_function,
+    distance_sizing_from_line_function,
+    enforce_mesh_gradation,
+    enforce_mesh_size_bounds_elevation,
+    feature_sizing_function,
+    multiscale_sizing_function,
+    wavelength_sizing_function,
+)
+from oceanmesh.clean import (delete_boundary_faces, delete_exterior_faces,
+                             delete_faces_connected_to_one_face,
+                             delete_interior_faces, laplacian2,
+                             make_mesh_boundaries_traversable)
+from oceanmesh.edges import draw_edges, get_poly_edges
+from oceanmesh.filterfx import filt2
+from oceanmesh.geodata import (
+    DEM,
+    Shoreline,
+    get_polygon_coordinates,
+    create_circle_coords,
+)
+from oceanmesh.grid import Grid, compute_minimum
+from oceanmesh.region import Region, warp_coordinates
+from oceanmesh.signed_distance_function import (
+    Difference, Domain, Intersection, Union, create_bbox, create_circle,
+    multiscale_signed_distance_function, signed_distance_function)
+
+from .fix_mesh import fix_mesh, simp_vol
+
+from .mesh_generator import (
+    generate_mesh,
+    generate_multiscale_mesh,
+    plot_mesh_connectivity,
+    plot_mesh_bathy,
+    write_to_fort14,
+    write_to_t3s,
+)
+
+__all__ = [
+    "create_bbox",
+    "Region",
+    "compute_minimum",
+    "create_circle_coords",
+    "bathymetric_gradient_sizing_function",
+    "multiscale_sizing_function",
+    "delete_boundary_faces",
+    "delete_faces_connected_to_one_face",
+    "distance_sizing_from_point_function",
+    "distance_sizing_from_line_function",
+    "plot_mesh_connectivity",
+    "plot_mesh_bathy",
+    "make_mesh_boundaries_traversable",
+    "enforce_mesh_size_bounds_elevation",
+    "laplacian2",
+    "delete_interior_faces",
+    "delete_exterior_faces",
+    "mesh_clean",
+    "SizeFunction",
+    "Grid",
+    "DEM",
+    "Domain",
+    "create_circle",
+    "crate_bbox",
+    "Union",
+    "Difference",
+    "Intersection",
+    "identify_ocean_boundary_sections",
+    "Shoreline",
+    "generate_multiscale_mesh",
+    "get_polygon_coordinates",
+    "distance_sizing_function",
+    "feature_sizing_function",
+    "enforce_mesh_gradation",
+    "wavelength_sizing_function",
+    "slope_sizing_function",
+    "multiscale_signed_distance_function",
+    "signed_distance_function",
+    "filt2",
+    "get_poly_edges",
+    "draw_edges",
+    "generate_mesh",
+    "fix_mesh",
+    "simp_vol",
+    "simp_qual",
+    "warp_coordinates",
+    "write_to_fort14",
+    "write_to_t3s",
+]
+
+from . import _version
+
+__version__ = _version.get_versions()["version"]
+
+from . import _version
+
+__version__ = _version.get_versions()["version"]