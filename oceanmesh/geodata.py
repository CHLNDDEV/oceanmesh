--- conflicted
+++ resolved
@@ -310,7 +310,6 @@
     return _convert_to_array(out)
 
 
-<<<<<<< HEAD
 def _index_segments_to_list(s):
     """
     Split indexes that define segments to list of segments.
@@ -431,8 +430,6 @@
 
 
 # TODO: this should be called "Vector" and contain general methods for vector datasets
-=======
->>>>>>> c1ccd7f2
 class Geodata:
     """
     Geographical data class that handles geographical data describing
@@ -501,7 +498,7 @@
 
         if isinstance(bbox,tuple):
           _boubox = numpy.asarray(_create_boubox(bbox))
-        elif isinstance(bbox,numpy.ndarray):
+        else:
           _boubox = numpy.asarray(bbox)
           bbox = (numpy.nanmin(_boubox[:,0]),numpy.nanmax(_boubox[:,0]),\
                   numpy.nanmin(_boubox[:,1]),numpy.nanmax(_boubox[:,1]) )
@@ -528,13 +525,6 @@
         self.inner, self.mainland, self.boubox = _classify_shoreline(
            self.bbox, self.boubox, polys, self.h0 / 2, self.minimum_area_mult, verbose
         )
-        if not isinstance(bbox, tuple):
-            self.bbox = (
-                numpy.amin(self.bbox[:, 0]),
-                numpy.amax(self.bbox[:, 0]),
-                numpy.amin(self.bbox[:, 1]),
-                numpy.amax(self.bbox[:, 1]),
-            )
 
     @property
     def shp(self):
