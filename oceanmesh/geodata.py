import errno
import os

import matplotlib.path as mpltPath
import numpy
import numpy.linalg
import rasterio
import shapefile
import shapely.geometry
import shapely.validation
<<<<<<< HEAD
from matplotlib.patches import Polygon
from rasterio.windows import from_bounds
=======

# from affine import Affine
from pyproj import Proj
from rasterio.windows import Window, from_bounds
>>>>>>> 1a7f3563

from .grid import Grid

nan = numpy.nan

__all__ = ["Geodata", "Shoreline", "DEM"]


def _convert_to_array(lst):
    """Converts a list of Numpy arrays to a Numpy array"""
    return numpy.concatenate(lst, axis=0)


def _convert_to_list(arr):
    """Converts a nan-delimited Numpy array to a list of Numpy arrays"""
    a = numpy.insert(arr, 0, [[nan, nan]], axis=0)
    tmp = [a[s] for s in numpy.ma.clump_unmasked(numpy.ma.masked_invalid(a[:, 0]))]
    return [numpy.append(a, [[nan, nan]], axis=0) for a in tmp]


def _create_boubox(bbox):
    """Create a bounding box from domain extents `bbox`. Path orientation will be CCW."""
    if isinstance(bbox, tuple):
        xmin, xmax, ymin, ymax = bbox
        return [
            [xmin, ymin],
            [xmax, ymin],
            [xmax, ymax],
            [xmin, ymax],
            [xmin, ymin],
        ]
    return bbox


def _create_ranges(start, stop, N, endpoint=True):
    """Vectorized alternative to numpy.linspace
    https://stackoverflow.com/questions/40624409/vectorized-numpy-linspace-for-multiple-start-and-stop-values
    """
    if endpoint == 1:
        divisor = N - 1
    else:
        divisor = N
    steps = (1.0 / divisor) * (stop - start)
    return steps[:, None] * numpy.arange(N) + start[:, None]


def _densify(poly, maxdiff, bbox, radius=0):
    """Fills in any gaps in latitude or longitude arrays
    that are greater than a `maxdiff` (degrees) apart
    """
    boubox = _create_boubox(bbox)
    path = mpltPath.Path(boubox, closed=True)
    inside = path.contains_points(poly, radius=0.1)  # add a small radius
    lon, lat = poly[:, 0], poly[:, 1]
    nx = len(lon)
    dlat = numpy.abs(lat[1:] - lat[:-1])
    dlon = numpy.abs(lon[1:] - lon[:-1])
    nin = numpy.ceil(numpy.maximum(dlat, dlon) / maxdiff) - 1
    nin[~inside[1:]] = 0  # no need to densify outside of bbox please
    # handle negative values
    nin[nin < 0] = 0
    sumnin = numpy.nansum(nin)
    if sumnin == 0:
        return numpy.hstack((lon[:, None], lat[:, None]))
    nout = sumnin + nx

    lonout = numpy.full((int(nout)), nan, dtype=float)
    latout = numpy.full((int(nout)), nan, dtype=float)

    n = 0
    for i in range(nx - 1):
        ni = nin[i]
        if ni == 0 or numpy.isnan(ni):
            latout[n] = lat[i]
            lonout[n] = lon[i]
            nstep = 1
        else:
            ni = int(ni)
            icoords = _create_ranges(
                numpy.array([lat[i], lon[i]]),
                numpy.array([lat[i + 1], lon[i + 1]]),
                ni + 2,
            )
            latout[n : n + ni + 1] = icoords[0, : ni + 1]
            lonout[n : n + ni + 1] = icoords[1, : ni + 1]
            nstep = ni + 1
        n += nstep

    latout[-1] = lat[-1]
    lonout[-1] = lon[-1]
    return numpy.hstack((lonout[:, None], latout[:, None]))


def _poly_area(x, y):
    """Calculates area of a polygon"""
    return 0.5 * numpy.abs(
        numpy.dot(x, numpy.roll(y, 1)) - numpy.dot(y, numpy.roll(x, 1))
    )


def _poly_length(coords):
    """Calculates circumference of a polygon"""
    if all(numpy.isclose(coords[0, :], coords[-1, :])):
        c = coords
    else:
        c = numpy.vstack((coords, coords[0, :]))

    return numpy.sum(numpy.sqrt(numpy.sum(numpy.diff(c, axis=0) ** 2, axis=1)))


def _is_overlapping(bbox1, bbox2):
    """Determines if two axis-aligned boxes intersect"""
    x1min, x1max, y1min, y1max = bbox1
    x2min, x2max, y2min, y2max = bbox2
    return x1min < x2max and x2min < x1max and y1min < y2max and y2min < y1max


def _classify_shoreline(bbox, boubox, polys, h0, minimum_area_mult, verbose):
    """Classify segments in numpy.array `polys` as either `inner` or `mainland`.
    (1) The `mainland` category contains segments that are not totally enclosed inside the `bbox`.
    (2) The `inner` (i.e., islands) category contains segments totally enclosed inside the `bbox`.
        NB: Removes `inner` geometry with area < `minimum_area_mult`*`h0`**2
    (3) `boubox` polygon array is will be clipped by segments contained by `mainland`.
    """
    if verbose > 1:
        print("Classifying shoreline segments...")

    _AREAMIN = minimum_area_mult * h0 ** 2

    if len(boubox) == 0:
        boubox = _create_boubox(bbox)
        boubox = numpy.asarray(boubox)
    elif not _is_path_ccw(boubox):
        boubox = numpy.flipud(boubox)

    boubox = _densify(boubox, h0 / 2, bbox, radius=0.1)

    # Remove nan's (append again at end)
    isNaN = numpy.sum(numpy.isnan(boubox), axis=1) > 0
    if any(isNaN):
        boubox = numpy.delete(boubox, isNaN, axis=0)
    del isNaN

    inner = numpy.empty(shape=(0, 2))
    inner[:] = nan
    mainland = numpy.empty(shape=(0, 2))
    mainland[:] = nan

    polyL = _convert_to_list(polys)
    bSGP = shapely.geometry.Polygon(boubox)

    for poly in polyL:
        pSGP = shapely.geometry.Polygon(poly[:-2, :])
        if bSGP.contains(pSGP):
            if pSGP.area >= _AREAMIN:
                inner = numpy.append(inner, poly, axis=0)
        elif pSGP.overlaps(bSGP):
            # Append polygon segment to mainland
            mainland = numpy.vstack((mainland, poly))
            # Clip polygon segment from boubox and regenerate path
            bSGP = bSGP.difference(pSGP)

    out = numpy.empty(shape=(0, 2))

    if bSGP.geom_type == "Polygon":
        bSGP = [bSGP]  # Convert to `MultiPolygon` with 1 member

    # MultiPolygon members can be accessed via iterator protocol using `in`.
    for b in bSGP:
        xy = numpy.asarray(b.exterior.coords)
        xy = numpy.vstack((xy, xy[0]))
        out = numpy.vstack((out, xy, [nan, nan]))

    return inner, mainland, out


def _chaikins_corner_cutting(coords, refinements=5):
    """http://www.cs.unc.edu/~dm/UNC/COMP258/LECTURES/Chaikins-Algorithm.pdf"""
    coords = numpy.array(coords)

    for _ in range(refinements):
        L = coords.repeat(2, axis=0)
        R = numpy.empty_like(L)
        R[0] = L[0]
        R[2::2] = L[1:-1:2]
        R[1:-1:2] = L[2::2]
        R[-1] = L[-1]
        coords = L * 0.75 + R * 0.25

    return coords


def _smooth_shoreline(polys, N, verbose):
    """Smoothes the shoreline segment-by-segment using
    a `N` refinement Chaikins Corner cutting algorithm.
    """
    if verbose > 1:
        print("Smoothing shoreline segments...")
    polys = _convert_to_list(polys)
    out = []
    for poly in polys:
        tmp = _chaikins_corner_cutting(poly[:-1], refinements=N)
        tmp = numpy.append(tmp, [[nan, nan]], axis=0)
        out.append(tmp)
    return _convert_to_array(out)


def _clip_polys_2(polys, bbox, verbose, delta=0.10):
    """Clip segments in `polys` that intersect with `bbox`.
    Clipped segments need to extend outside `bbox` to avoid
    false positive `all(inside)` cases. Solution here is to
    add a small offset `delta` to the `bbox`.
    """
    if verbose > 1:
        print("Collapsing polygon segments outside bbox...")

    # Inflate bounding box to allow clipped segment to overshoot original box.
    bbox = (bbox[0] - delta, bbox[1] + delta, bbox[2] - delta, bbox[3] + delta)
    boubox = numpy.asarray(_create_boubox(bbox))
    path = mpltPath.Path(boubox)
    polys = _convert_to_list(polys)

    out = []

    for poly in polys:
        p = poly[:-1, :]

        inside = path.contains_points(p)

        iRemove = []

        _keepLL = True
        _keepUL = True
        _keepLR = True
        _keepUR = True

        if all(inside):
            out.append(poly)
        elif any(inside):
            for j in range(0, len(p)):
                if not inside[j]:  # snap point to inflated domain bounding box
                    px = p[j, 0]
                    py = p[j, 1]
                    if not (bbox[0] < px and px < bbox[1]) or not (
                        bbox[2] < py and py < bbox[3]
                    ):
                        if (
                            _keepLL and px < bbox[0] and py < bbox[2]
                        ):  # is over lower-left
                            p[j, :] = [bbox[0], bbox[2]]
                            _keepLL = False
                        elif (
                            _keepUL and px < bbox[0] and bbox[3] < py
                        ):  # is over upper-left
                            p[j, :] = [bbox[0], bbox[3]]
                            _keepUL = False
                        elif (
                            _keepLR and bbox[1] < px and py < bbox[2]
                        ):  # is over lower-right
                            p[j, :] = [bbox[1], bbox[2]]
                            _keepLR = False
                        elif (
                            _keepUR and bbox[1] < px and bbox[3] < py
                        ):  # is over upper-right
                            p[j, :] = [bbox[1], bbox[3]]
                            _keepUR = False
                        else:
                            iRemove.append(j)

            # print('Simplify polygon: length {:d} --> {:d}'.format(len(p),len(p)-len(iRemove)))
            # Remove colinear||duplicate vertices
            if len(iRemove) > 0:
                p = numpy.delete(p, iRemove, axis=0)
                del iRemove

            line = p

            # Close polygon
            if not all(numpy.isclose(line[0, :], line[-1, :])):
                line = numpy.append(line, [line[0, :], [nan, nan]], axis=0)
            else:
                line = numpy.append(line, [[nan, nan]], axis=0)

            out.append(line)

    return _convert_to_array(out)


def _clip_polys(polys, bbox, verbose, delta=0.10):
    """Clip segments in `polys` that intersect with `bbox`.
    Clipped segments need to extend outside `bbox` to avoid
    false positive `all(inside)` cases. Solution here is to
    add a small offset `delta` to the `bbox`.
    Dependencies: shapely.geometry and numpy
    """

    if verbose > 1:
        print("Collapsing polygon segments outside bbox...")

    # Inflate bounding box to allow clipped segment to overshoot original box.
    bbox = (bbox[0] - delta, bbox[1] + delta, bbox[2] - delta, bbox[3] + delta)
    boubox = numpy.asarray(_create_boubox(bbox))
    polyL = _convert_to_list(polys)

    out = numpy.empty(shape=(0, 2))

    b = shapely.geometry.Polygon(boubox)

    for poly in polyL:
        mp = shapely.geometry.Polygon(poly[:-2, :])
        if mp.is_valid:
            mp = [mp]
        else:
            if verbose > 0:
                print(
                    "Warning, polygon",
                    shapely.validation.explain_validity(mp),
                    "Try to make valid.",
                )
            mp = mp.buffer(1.0e-5)  # Apply 1 metre buffer
        for p in mp:
            pi = p.intersection(b)
            if b.contains(p):
                out = numpy.vstack((out, poly))
            elif not pi.is_empty:
                # assert(pi.geom_type,'MultiPolygon')
                if pi.geom_type == "Polygon":
                    pi = [pi]  # `Polygon` -> `MultiPolygon` with 1 member

                for ppi in pi:
                    xy = numpy.asarray(ppi.exterior.coords)
                    xy = numpy.vstack((xy, xy[0]))
                    out = numpy.vstack((out, xy, [nan, nan]))

                del (ppi, xy)
            del pi
        del (p, mp)

    return out


def _nth_simplify(polys, bbox, verbose):
    """Collapse segments in `polys` outside of `bbox`"""
    if verbose > 1:
        print("Collapsing segments outside bbox...")
    boubox = numpy.asarray(_create_boubox(bbox))
    path = mpltPath.Path(boubox)
    polys = _convert_to_list(polys)
    out = []
    for poly in polys:
        j = 0
        inside = path.contains_points(poly[:-2, :])
        line = numpy.empty(shape=(0, 2))
        while j < len(poly[:-2]):
            if inside[j]:  # keep point (in domain)
                line = numpy.append(line, [poly[j, :]], axis=0)
            else:  # pt is outside of domain
                bd = min(
                    j + 50, len(inside) - 1
                )  # collapses 50 pts to 1 vertex (arbitary)
                exte = min(50, bd - j)
                if sum(inside[j:bd]) == 0:  # next points are all outside
                    line = numpy.append(line, [poly[j, :]], axis=0)
                    line = numpy.append(line, [poly[j + exte, :]], axis=0)
                    j += exte
                else:  # otherwise keep
                    line = numpy.append(line, [poly[j, :]], axis=0)
            j += 1
        line = numpy.append(line, [[nan, nan]], axis=0)
        out.append(line)

    return _convert_to_array(out)


def _is_path_ccw(_p):
    """Compute curve orientation from first two line segment of a polygon.
    Source: https://en.wikipedia.org/wiki/Curve_orientation
    """
    detO = 0.0
    O3 = numpy.ones((3, 3))

    i = 0
    while (i + 3 < _p.shape[0]) and numpy.isclose(detO, 0.0):
        # Colinear vectors detected. Try again with next 3 indices.
        O3[:, 1:] = _p[i : (i + 3), :]
        detO = numpy.linalg.det(O3)
        i += 1

    if numpy.isclose(detO, 0.0):
        raise RuntimeError("Cannot determine orientation from colinear path.")

    return detO > 0.0


class Geodata:
    """
    Geographical data class that handles geographical data describing
    shorelines in the form of a shapefile and topobathy in the form of a
    digital elevation model (DEM).
    """

    def __init__(self, bbox):
        self.bbox = bbox

    @property
    def bbox(self):
        return self.__bbox

    @bbox.setter
    def bbox(self, value):
        if value is None:
            self.__bbox = value
        else:
            if isinstance(value, tuple):
                if len(value) < 4:
                    raise ValueError("bbox has wrong number of values.")
                if value[1] < value[0]:
                    raise ValueError("bbox has wrong values.")
                if value[3] < value[2]:
                    raise ValueError("bbox has wrong values.")
            self.__bbox = value


def _from_shapefile(filename, bbox, verbose):
    """Reads a ESRI Shapefile from `filename` ∩ `bbox`"""
    if not isinstance(bbox, tuple):
        bbox = (
            numpy.amin(bbox[:, 0]),
            numpy.amax(bbox[:, 0]),
            numpy.amin(bbox[:, 1]),
            numpy.amax(bbox[:, 1]),
        )
    polys = []  # tmp storage for polygons and polylines

    if verbose > 0:
        print("Reading in ESRI Shapefile... " + filename)
    s = shapefile.Reader(filename)
    re = numpy.array([0, 2, 1, 3], dtype=int)
    for shape in s.shapes():
        # only read in shapes that intersect with bbox
        bbox2 = [shape.bbox[r] for r in re]
        if _is_overlapping(bbox, bbox2):
            poly = numpy.asarray(shape.points + [(nan, nan)])
            polys.append(poly)

    if len(polys) == 0:
        raise ValueError("Shoreline data does not intersect with bbox")

    return _convert_to_array(polys)


class Shoreline(Geodata):
    """
    The shoreline class extends :class:`Geodata` to store data
    that is later used to create signed distance functions to
    represent irregular shoreline geometries.
    """

    def __init__(self, shp, bbox, h0, refinements=1, minimum_area_mult=4.0, verbose=1):

        if isinstance(bbox, tuple):
            _boubox = numpy.asarray(_create_boubox(bbox))
        else:
            _boubox = numpy.asarray(bbox)
            if not _is_path_ccw(_boubox):
                _boubox = numpy.flipud(_boubox)
            bbox = (
                numpy.nanmin(_boubox[:, 0]),
                numpy.nanmax(_boubox[:, 0]),
                numpy.nanmin(_boubox[:, 1]),
                numpy.nanmax(_boubox[:, 1]),
            )

        super().__init__(bbox)

        self.shp = shp
        self.h0 = h0  # this converts meters -> wgs84 degees
        self.inner = []
        self.outer = []
        self.mainland = []
        self.boubox = _boubox
        self.refinements = refinements
        self.minimum_area_mult = minimum_area_mult

        polys = _from_shapefile(self.shp, self.bbox, verbose)

        polys = _smooth_shoreline(polys, self.refinements, verbose)

        polys = _densify(polys, self.h0, self.bbox, verbose)

        polys = _clip_polys(polys, self.bbox, verbose)

        self.inner, self.mainland, self.boubox = _classify_shoreline(
            self.bbox, self.boubox, polys, self.h0 / 2, self.minimum_area_mult, verbose
        )

    @property
    def shp(self):
        return self.__shp

    @shp.setter
    def shp(self, filename):
        if not os.path.isfile(filename):
            raise FileNotFoundError(errno.ENOENT, os.strerror(errno.ENOENT), filename)
        self.__shp = filename

    @property
    def refinements(self):
        return self.__refinements

    @refinements.setter
    def refinements(self, value):
        if value < 0:
            raise ValueError("Refinements must be > 0")
        self.__refinements = value

    @property
    def minimum_area_mult(self):
        return self.__minimum_area_mult

    @minimum_area_mult.setter
    def minimum_area_mult(self, value):
        if value <= 0.0:
            raise ValueError(
                "Minimum area multiplier * h0**2 to "
                " prune inner geometry must be > 0.0"
            )
        self.__minimum_area_mult = value

    @property
    def h0(self):
        return self.__h0

    @h0.setter
    def h0(self, value):
        if value <= 0:
            raise ValueError("h0 must be > 0")
        value /= 111e3  # convert to wgs84 degrees
        self.__h0 = value

    def plot(
        self,
        ax=None,
        xlabel=None,
        ylabel=None,
        title=None,
        file_name=None,
        show=True,
    ):
        """Visualize the content in the shp field of Shoreline"""
        import matplotlib.pyplot as plt

        flg1, flg2 = False, False

        if ax is None:
            fig, ax = plt.subplots()
            ax.axis("equal")

        if len(self.mainland) != 0:
            (line1,) = ax.plot(self.mainland[:, 0], self.mainland[:, 1], "k-")
            flg1 = True
        if len(self.inner) != 0:
            (line2,) = ax.plot(self.inner[:, 0], self.inner[:, 1], "r-")
            flg2 = True
        (line3,) = ax.plot(self.boubox[:, 0], self.boubox[:, 1], "g--")

        xmin, xmax, ymin, ymax = self.bbox
        rect = plt.Rectangle(
            (xmin, ymin),
            xmax - xmin,
            ymax - ymin,
            fill=None,
            hatch="////",
            alpha=0.2,
        )

        border = 0.10 * (xmax - xmin)
        plt.xlim(xmin - border, xmax + border)
        plt.ylim(ymin - border, ymax + border)

        ax.add_patch(rect)

        if flg1 and flg2:
            ax.legend((line1, line2, line3), ("mainland", "inner", "outer"))
        elif flg1 and not flg2:
            ax.legend((line1, line3), ("mainland", "outer"))
        elif flg2 and not flg1:
            ax.legend((line2, line3), ("inner", "outer"))

        if xlabel is not None:
            ax.set_xlabel(xlabel)
        if ylabel is not None:
            ax.set_ylabel(ylabel)
        if title is not None:
            ax.set_title(title)

        ax.set_aspect("equal", adjustable="box")

        if show:
            plt.show()
        if file_name is not None:
            plt.savefig(file_name)
        return ax


def _from_file(filename, bbox, verbose):
    """Read in a digitial elevation model from a NetCDF or GeoTif file"""

    if verbose:
        print(f"Reading in {filename}")

    with rasterio.open(filename) as r:

        if bbox is None:
            bbox = (
                r.bounds.left,
                r.bounds.right,
                r.bounds.bottom,
                r.bounds.top,
            )
        topobathy = r.read(1, window=from_bounds(*bbox, r.transform))

    return topobathy, r.res, bbox


class DEM(Grid):
    """Digitial elevation model read in from a tif or NetCDF file
    parent class is a :class:`Grid`
    """

    def __init__(self, dem, bbox=None, verbose=1):

        basename, ext = os.path.splitext(dem)
        if ext.lower() in [".nc"] or [".tif"]:
            topobathy, reso, bbox = _from_file(dem, bbox, verbose)
        else:
            raise ValueError(f"DEM file {dem} has unknown format {ext[1:]}.")

        self.dem = dem
        super().__init__(
            bbox=bbox, dx=reso[0], dy=reso[1], values=numpy.rot90(topobathy, 3)
        )
        super().build_interpolant()<|MERGE_RESOLUTION|>--- conflicted
+++ resolved
@@ -8,15 +8,7 @@
 import shapefile
 import shapely.geometry
 import shapely.validation
-<<<<<<< HEAD
-from matplotlib.patches import Polygon
 from rasterio.windows import from_bounds
-=======
-
-# from affine import Affine
-from pyproj import Proj
-from rasterio.windows import Window, from_bounds
->>>>>>> 1a7f3563
 
 from .grid import Grid
 
