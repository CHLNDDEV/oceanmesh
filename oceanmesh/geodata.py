import errno
import os

import matplotlib.path as mpltPath
import numpy
import numpy.linalg
import shapefile
import shapely.geometry
import shapely.validation
from netCDF4 import Dataset
from PIL import Image
from PIL.TiffTags import TAGS

from .grid import Grid

nan = numpy.nan

__all__ = ["Geodata", "Shoreline", "DEM"]


def _convert_to_array(lst):
    """Converts a list of Numpy arrays to a Numpy array"""
    return numpy.concatenate(lst, axis=0)


def _convert_to_list(arr):
    """Converts a nan-delimited Numpy array to a list of Numpy arrays"""
    a = numpy.insert(arr, 0, [[nan, nan]], axis=0)
    tmp = [a[s] for s in numpy.ma.clump_unmasked(numpy.ma.masked_invalid(a[:, 0]))]
    return [numpy.append(a, [[nan, nan]], axis=0) for a in tmp]


def _create_boubox(bbox):
    """Create a bounding box from domain extents `bbox`. Path orientation will be CCW."""
    if isinstance(bbox, tuple):
        xmin, xmax, ymin, ymax = bbox
        return [
            [xmin, ymin],
            [xmax, ymin],
            [xmax, ymax],
            [xmin, ymax],
            [xmin, ymin],
        ]
    return bbox


def _create_ranges(start, stop, N, endpoint=True):
    """Vectorized alternative to numpy.linspace"""
    if endpoint == 1:
        divisor = N - 1
    else:
        divisor = N
    steps = (1.0 / divisor) * (stop - start)
    return steps[:, None] * numpy.arange(N) + start[:, None]


def _densify(poly, maxdiff, bbox, radius=0):
    """Fills in any gaps in latitude or longitude arrays
    that are greater than a `maxdiff` (degrees) apart
    """
    boubox = _create_boubox(bbox)
    path = mpltPath.Path(boubox)
    inside = path.contains_points(poly, radius=radius)

    lon, lat = poly[:, 0], poly[:, 1]
    nx = len(lon)
    dlat = numpy.abs(lat[1:] - lat[:-1])
    dlon = numpy.abs(lon[1:] - lon[:-1])
    nin = numpy.ceil(numpy.maximum(dlat, dlon) / maxdiff) - 1
    nin[~inside[1:]] = 0  # no need to densify outside of bbox please
    sumnin = numpy.nansum(nin)
    if sumnin == 0:
        return numpy.hstack((lon[:, None], lat[:, None]))
    nout = sumnin + nx

    lonout = numpy.full((int(nout)), nan, dtype=float)
    latout = numpy.full((int(nout)), nan, dtype=float)

    n = 0
    for i in range(nx - 1):
        ni = nin[i]
        if ni == 0 or numpy.isnan(ni):
            latout[n] = lat[i]
            lonout[n] = lon[i]
            nstep = 1
        else:
            ni = int(ni)
            icoords = _create_ranges(
                numpy.array([lat[i], lon[i]]),
                numpy.array([lat[i + 1], lon[i + 1]]),
                ni + 2,
            )
            latout[n : n + ni + 1] = icoords[0, : ni + 1]
            lonout[n : n + ni + 1] = icoords[1, : ni + 1]
            nstep = ni + 1
        n += nstep

    latout[-1] = lat[-1]
    lonout[-1] = lon[-1]
    return numpy.hstack((lonout[:, None], latout[:, None]))


def _poly_area(x, y):
    """Calculates area of a polygon"""
    return 0.5 * numpy.abs(
        numpy.dot(x, numpy.roll(y, 1)) - numpy.dot(y, numpy.roll(x, 1))
    )


def _poly_length(coords):
    """Calculates circumference of a polygon"""
    if all(numpy.isclose(coords[0, :], coords[-1, :])):
        c = coords
    else:
        c = numpy.vstack((coords, coords[0, :]))

    return numpy.sum(numpy.sqrt(numpy.sum(numpy.diff(c, axis=0) ** 2, axis=1)))


def _is_overlapping(bbox1, bbox2):
    """Determines if two axis-aligned boxes intersect"""
    x1min, x1max, y1min, y1max = bbox1
    x2min, x2max, y2min, y2max = bbox2
    return x1min < x2max and x2min < x1max and y1min < y2max and y2min < y1max


def _classify_shoreline(bbox, boubox, polys, h0, minimum_area_mult, verbose):
    """Classify segments in numpy.array `polys` as either `inner` or `mainland`.
    (1) The `mainland` category contains segments that are not totally enclosed inside the `bbox`.
    (2) The `inner` (i.e., islands) category contains segments totally enclosed inside the `bbox`.
        NB: Removes `inner` geometry with area < `minimum_area_mult`*`h0`**2
    (3) `boubox` polygon array is will be clipped by segments contained by `mainland`.
    """
    if verbose > 1:
        print("Classifying shoreline segments...")

    _AREAMIN = minimum_area_mult * h0 ** 2

    if len(boubox) == 0:
        boubox = _create_boubox(bbox)
        boubox = numpy.asarray(boubox)
    elif not _is_path_ccw(boubox):
        boubox = numpy.flipud(boubox)

    boubox = _densify(boubox, h0 / 2, bbox, radius=0.1)

    # Remove nan's (append again at end)
    isNaN = numpy.sum(numpy.isnan(boubox), axis=1) > 0
    if any(isNaN):
        boubox = numpy.delete(boubox, isNaN, axis=0)
    del isNaN

    inner = numpy.empty(shape=(0, 2))
    inner[:] = nan
    mainland = numpy.empty(shape=(0, 2))
    mainland[:] = nan

    polyL = _convert_to_list(polys)
    bSGP = shapely.geometry.Polygon(boubox)

    for poly in polyL:
        pSGP = shapely.geometry.Polygon(poly[:-2, :])
        if bSGP.contains(pSGP):
            if pSGP.area >= _AREAMIN:
                inner = numpy.append(inner, poly, axis=0)
        elif pSGP.overlaps(bSGP):
            # Append polygon segment to mainland
            mainland = numpy.vstack((mainland, poly))
            # Clip polygon segment from boubox and regenerate path
            bSGP = bSGP.difference(pSGP)

    out = numpy.empty(shape=(0, 2))

    if bSGP.geom_type == "Polygon":
        bSGP = [bSGP]  # Convert to `MultiPolygon` with 1 member

    # MultiPolygon members can be accessed via iterator protocol using `in`.
    for b in bSGP:
        xy = numpy.asarray(b.exterior.coords)
        xy = numpy.vstack((xy, xy[0]))
        out = numpy.vstack((out, xy, [nan, nan]))

    return inner, mainland, out


def _chaikins_corner_cutting(coords, refinements=5):
    """http://www.cs.unc.edu/~dm/UNC/COMP258/LECTURES/Chaikins-Algorithm.pdf"""
    coords = numpy.array(coords)

    for _ in range(refinements):
        L = coords.repeat(2, axis=0)
        R = numpy.empty_like(L)
        R[0] = L[0]
        R[2::2] = L[1:-1:2]
        R[1:-1:2] = L[2::2]
        R[-1] = L[-1]
        coords = L * 0.75 + R * 0.25

    return coords


def _smooth_shoreline(polys, N, verbose):
    """Smoothes the shoreline segment-by-segment using
    a `N` refinement Chaikins Corner cutting algorithm.
    """
    if verbose > 1:
        print("Smoothing shoreline segments...")
    polys = _convert_to_list(polys)
    out = []
    for poly in polys:
        tmp = _chaikins_corner_cutting(poly[:-1], refinements=N)
        tmp = numpy.append(tmp, [[nan, nan]], axis=0)
        out.append(tmp)
    return _convert_to_array(out)


def _clip_polys_2(polys, bbox, verbose, delta=0.10):
    """Clip segments in `polys` that intersect with `bbox`.
    Clipped segments need to extend outside `bbox` to avoid
    false positive `all(inside)` cases. Solution here is to
    add a small offset `delta` to the `bbox`.
    """
    if verbose > 1:
        print("Collapsing polygon segments outside bbox...")

    # Inflate bounding box to allow clipped segment to overshoot original box.
    bbox = (bbox[0] - delta, bbox[1] + delta, bbox[2] - delta, bbox[3] + delta)
    boubox = numpy.asarray(_create_boubox(bbox))
    path = mpltPath.Path(boubox)
    polys = _convert_to_list(polys)

    out = []

    for poly in polys:
        p = poly[:-1, :]

        inside = path.contains_points(p)

        iRemove = []

        _keepLL = True
        _keepUL = True
        _keepLR = True
        _keepUR = True

        if all(inside):
            out.append(poly)
        elif any(inside):
            for j in range(0, len(p)):
                if not inside[j]:  # snap point to inflated domain bounding box
                    px = p[j, 0]
                    py = p[j, 1]
                    if not (bbox[0] < px and px < bbox[1]) or not (bbox[2] < py and py < bbox[3]):
                        if _keepLL and px < bbox[0] and py < bbox[2]:    # is over lower-left
                            p[j, :] = [bbox[0], bbox[2]]
                            _keepLL = False
                        elif _keepUL and px < bbox[0] and bbox[3] < py:  # is over upper-left
                            p[j, :] = [bbox[0], bbox[3]]
                            _keepUL = False
                        elif _keepLR and bbox[1] < px and py < bbox[2]:  # is over lower-right
                            p[j, :] = [bbox[1], bbox[2]]
                            _keepLR = False
                        elif _keepUR and bbox[1] < px and bbox[3] < py:  # is over upper-right
                            p[j, :] = [bbox[1], bbox[3]]
                            _keepUR = False
                        else:
                            iRemove.append(j)

            # print('Simplify polygon: length {:d} --> {:d}'.format(len(p),len(p)-len(iRemove)))
            # Remove colinear||duplicate vertices
            if len(iRemove) > 0:
                p = numpy.delete(p, iRemove, axis=0)
                del(iRemove)

            line = p

            # Close polygon
            if not all(numpy.isclose(line[0, :], line[-1, :])):
                line = numpy.append(line, [line[0, :], [nan, nan]], axis=0)
            else:
                line = numpy.append(line, [[nan, nan]], axis=0)

            out.append(line)

    return _convert_to_array(out)


def _clip_polys(polys, bbox, verbose, delta=0.10):
    """Clip segments in `polys` that intersect with `bbox`.
    Clipped segments need to extend outside `bbox` to avoid
    false positive `all(inside)` cases. Solution here is to
    add a small offset `delta` to the `bbox`.
    Dependencies: shapely.geometry and numpy
    """

    if verbose > 1:
        print("Collapsing polygon segments outside bbox...")

    # Inflate bounding box to allow clipped segment to overshoot original box.
    bbox = (bbox[0] - delta, bbox[1] + delta, bbox[2] - delta, bbox[3] + delta)
    boubox = numpy.asarray(_create_boubox(bbox))
    polyL = _convert_to_list(polys)

    out = numpy.empty(shape=(0, 2))

    b = shapely.geometry.Polygon(boubox)

    for poly in polyL:
<<<<<<< HEAD
        mp = shapely.geometry.Polygon(poly[:-2, :])
        if mp.is_valid:
            mp = [mp]
        else:
            if verbose > 0:
                print('Warning, polygon', shapely.validation.explain_validity(mp), 'Try to make valid.')
            mp = mp.buffer(1.e-5)  # Apply 1 metre buffer
        for p in mp:
            pi = p.intersection(b)
            if b.contains(p):
                out = numpy.vstack((out, poly))
            elif not pi.is_empty:
                # assert(pi.geom_type,'MultiPolygon')
                if pi.geom_type == 'Polygon':
                    pi = [pi]  # `Polygon` -> `MultiPolygon` with 1 member

                for ppi in pi:
                    xy = numpy.asarray(ppi.exterior.coords)
                    xy = numpy.vstack((xy, xy[0]))
                    out = numpy.vstack((out, xy, [nan, nan]))

                del(ppi, xy)
            del(pi)
        del(p, mp)
=======
        p = shapely.geometry.Polygon(poly[:-1, :])
        pi = p.intersection(b)
        if b.contains(p):
            out = numpy.vstack((out, poly))
        elif not pi.is_empty:
            # assert(pi.geom_type,'MultiPolygon')
            if pi.geom_type == "Polygon":
                pi = [pi]  # `Polygon` -> `MultiPolygon` with 1 member

            for ppi in pi:
                xy = numpy.asarray(ppi.exterior.coords)
                xy = numpy.vstack((xy, xy[0]))
                out = numpy.vstack((out, xy, [nan, nan]))

            del (ppi, xy)

        del (p, pi)
>>>>>>> f7dffb41

    return out


def _nth_simplify(polys, bbox, verbose):
    """Collapse segments in `polys` outside of `bbox`"""
    if verbose > 1:
        print("Collapsing segments outside bbox...")
    boubox = numpy.asarray(_create_boubox(bbox))
    path = mpltPath.Path(boubox)
    polys = _convert_to_list(polys)
    out = []
    for poly in polys:
        j = 0
        inside = path.contains_points(poly[:-2, :])
        line = numpy.empty(shape=(0, 2))
        while j < len(poly[:-2]):
            if inside[j]:  # keep point (in domain)
                line = numpy.append(line, [poly[j, :]], axis=0)
            else:  # pt is outside of domain
                bd = min(
                    j + 50, len(inside) - 1
                )  # collapses 50 pts to 1 vertex (arbitary)
                exte = min(50, bd - j)
                if sum(inside[j:bd]) == 0:  # next points are all outside
                    line = numpy.append(line, [poly[j, :]], axis=0)
                    line = numpy.append(line, [poly[j + exte, :]], axis=0)
                    j += exte
                else:  # otherwise keep
                    line = numpy.append(line, [poly[j, :]], axis=0)
            j += 1
        line = numpy.append(line, [[nan, nan]], axis=0)
        out.append(line)

    return _convert_to_array(out)


def _is_path_ccw(_p):
    """Compute curve orientation from first two line segment of a polygon.
    Source: https://en.wikipedia.org/wiki/Curve_orientation
    """
    detO = 0.0
    O3 = numpy.ones((3, 3))

    i = 0
    while (i + 3 < _p.shape[0]) and numpy.isclose(detO, 0.0):
        # Colinear vectors detected. Try again with next 3 indices.
        O3[:, 1:] = _p[i : (i + 3), :]
        detO = numpy.linalg.det(O3)
        i += 1

    if numpy.isclose(detO, 0.0):
        raise RuntimeError("Cannot determine orientation from colinear path.")

    return detO > 0.0


# TODO: this should be called "Vector" and contain general methods for vector datasets
class Geodata:
    """
    Geographical data class that handles geographical data describing
    shorelines in the form of a shapefile and topobathy in the form of a
    digital elevation model (DEM).
    """

    def __init__(self, bbox):
        self.bbox = bbox

    @property
    def bbox(self):
        return self.__bbox

    @bbox.setter
    def bbox(self, value):
        if value is None:
            self.__bbox = value
        else:
            if isinstance(value, tuple):
                if len(value) < 4:
                    raise ValueError("bbox has wrong number of values.")
                if value[1] < value[0]:
                    raise ValueError("bbox has wrong values.")
                if value[3] < value[2]:
                    raise ValueError("bbox has wrong values.")
            self.__bbox = value


def _from_shapefile(filename, bbox, verbose):
    """Reads a ESRI Shapefile from `filename` ∩ `bbox`"""
    if not isinstance(bbox, tuple):
        bbox = (
            numpy.amin(bbox[:, 0]),
            numpy.amax(bbox[:, 0]),
            numpy.amin(bbox[:, 1]),
            numpy.amax(bbox[:, 1]),
        )
    polys = []  # tmp storage for polygons and polylines

    if verbose > 0:
        print("Reading in ESRI Shapefile... " + filename)
    s = shapefile.Reader(filename)
    re = numpy.array([0, 2, 1, 3], dtype=int)
    for shape in s.shapes():
        # only read in shapes that intersect with bbox
        bbox2 = [shape.bbox[r] for r in re]
        if _is_overlapping(bbox, bbox2):
            poly = numpy.asarray(shape.points + [(nan, nan)])
            polys.append(poly)

    if len(polys) == 0:
        raise ValueError("Shoreline data does not intersect with bbox")

    return _convert_to_array(polys)


class Shoreline(Geodata):
    """
    The shoreline class extends :class:`Geodata` to store data
    that is later used to create signed distance functions to
    represent irregular shoreline geometries.
    """

    def __init__(self, shp, bbox, h0, refinements=1, minimum_area_mult=4.0, verbose=1):

        if isinstance(bbox, tuple):
            _boubox = numpy.asarray(_create_boubox(bbox))
        else:
            _boubox = numpy.asarray(bbox)
            if not _is_path_ccw(_boubox):
                _boubox = numpy.flipud(_boubox)
            bbox = (
                numpy.nanmin(_boubox[:, 0]),
                numpy.nanmax(_boubox[:, 0]),
                numpy.nanmin(_boubox[:, 1]),
                numpy.nanmax(_boubox[:, 1]),
            )

        super().__init__(bbox)

        self.shp = shp
        self.h0 = h0  # this converts meters -> wgs84 degees
        self.inner = []
        self.outer = []
        self.mainland = []
        self.boubox = _boubox
        self.refinements = refinements
        self.minimum_area_mult = minimum_area_mult

        polys = _from_shapefile(self.shp, self.bbox, verbose)

        polys = _smooth_shoreline(polys, self.refinements, verbose)

        polys = _densify(polys, self.h0, self.bbox, verbose)

        polys = _clip_polys(polys, self.bbox, verbose)

        self.inner, self.mainland, self.boubox = _classify_shoreline(
            self.bbox, self.boubox, polys, self.h0 / 2, self.minimum_area_mult, verbose
        )

    @property
    def shp(self):
        return self.__shp

    @shp.setter
    def shp(self, filename):
        if not os.path.isfile(filename):
            raise FileNotFoundError(errno.ENOENT, os.strerror(errno.ENOENT), filename)
        self.__shp = filename

    @property
    def refinements(self):
        return self.__refinements

    @refinements.setter
    def refinements(self, value):
        if value < 0:
            raise ValueError("Refinements must be > 0")
        self.__refinements = value

    @property
    def minimum_area_mult(self):
        return self.__minimum_area_mult

    @minimum_area_mult.setter
    def minimum_area_mult(self, value):
        if value <= 0.0:
            raise ValueError(
                "Minimum area multiplier * h0**2 to "
                " prune inner geometry must be > 0.0"
            )
        self.__minimum_area_mult = value

    @property
    def h0(self):
        return self.__h0

    @h0.setter
    def h0(self, value):
        if value <= 0:
            raise ValueError("h0 must be > 0")
        value /= 111e3  # convert to wgs84 degrees
        self.__h0 = value

    def plot(
        self, ax=None, xlabel=None, ylabel=None, title=None, file_name=None, show=True
    ):
        """Visualize the content in the shp field of Shoreline"""
        import matplotlib.pyplot as plt

        flg1, flg2 = False, False

        if ax is None:
            fig, ax = plt.subplots()
            ax.axis("equal")

        if len(self.mainland) != 0:
            (line1,) = ax.plot(self.mainland[:, 0], self.mainland[:, 1], "k-")
            flg1 = True
        if len(self.inner) != 0:
            (line2,) = ax.plot(self.inner[:, 0], self.inner[:, 1], "r-")
            flg2 = True
        (line3,) = ax.plot(self.boubox[:, 0], self.boubox[:, 1], "g-")

        xmin, xmax, ymin, ymax = self.bbox
        rect = plt.Rectangle(
            (xmin, ymin),
            xmax - xmin,
            ymax - ymin,
            fill=None,
            hatch="///",
            alpha=0.2,
        )

        border = 0.10 * (xmax - xmin)
        plt.xlim(xmin - border, xmax + border)
        plt.ylim(ymin - border, ymax + border)

        ax.add_patch(rect)

        if flg1 and flg2:
            ax.legend((line1, line2, line3), ("mainland", "inner", "outer"))
        elif flg1 and not flg2:
            ax.legend((line1, line3), ("mainland", "outer"))
        elif flg2 and not flg1:
            ax.legend((line2, line3), ("inner", "outer"))

        if xlabel is not None:
            ax.set_xlabel(xlabel)
        if ylabel is not None:
            ax.set_ylabel(ylabel)
        if title is not None:
            ax.set_title(title)

        ax.set_aspect("equal", adjustable="box")

        if show:
            plt.show()
        if file_name is not None:
            plt.savefig(file_name)
        return ax


def _extract_bounds(lons, lats, bbox):
    """Extract the indexes of the subregion"""
    # bounds (from DEM)
    blol, blou = numpy.amin(lons), numpy.amax(lons)
    blal, blau = numpy.amin(lats), numpy.amax(lats)
    # check bounds
    if bbox[0] < blol or bbox[1] > blou:
        raise ValueError(
            "bounding box "
            + str(bbox)
            + " exceeds DEM extents "
            + str((blol, blou, blal, blau))
            + "!"
        )
    if bbox[2] < blal or bbox[3] > blau:
        raise ValueError(
            "bounding box "
            + str(bbox)
            + " exceeds DEM extents "
            + str((blol, blou, blal, blau))
            + "!"
        )
    # latitude lower and upper index
    latli = numpy.argmin(numpy.abs(lats - bbox[2]))
    latui = numpy.argmin(numpy.abs(lats - bbox[3])) + 1
    # longitude lower and upper index
    lonli = numpy.argmin(numpy.abs(lons - bbox[0]))
    lonui = numpy.argmin(numpy.abs(lons - bbox[1])) + 1

    return latli, latui, lonli, lonui


def _from_tif(filename, bbox, verbose):
    """Read in a digitial elevation model from a tif file"""

    if verbose > 0:
        print("Reading in tif... " + filename)

    with Image.open(filename) as img:
        meta_dict = {TAGS[key]: img.tag[key] for key in img.tag.keys()}

    nc, nr = meta_dict["ImageLength"][0], meta_dict["ImageWidth"][0]
    reso = meta_dict["ModelPixelScaleTag"]
    tie = meta_dict["ModelTiepointTag"][3:5]

    lats, lons = [], []
    for n in range(nr):
        lats.extend([tie[1] - reso[1] * n])
    for n in range(nc):
        lons.extend([tie[0] + reso[0] * n])
    lats, lons = numpy.asarray(lats), numpy.asarray(lons)
    # should be increasing
    if lats[1] < lats[0]:
        lats = numpy.flipud(lats)
    if lons[1] < lons[0]:
        lons = numpy.flipud(lons)

    latli, latui, lonli, lonui = _extract_bounds(lons, lats, bbox)

    tmp = numpy.asarray(Image.open(filename))
    topobathy = tmp[latli:latui, lonli:lonui]

    return (lats, slice(latli, latui)), (lons, slice(lonli, lonui)), topobathy


def _from_netcdf(filename, bbox, verbose):
    """Read in digitial elevation model from a NetCDF file"""

    if verbose > 0:
        print("Reading in NetCDF... " + filename)
    # well-known variable names
    wkv_x = ["x", "Longitude", "longitude", "lon"]
    wkv_y = ["y", "Latitude", "latitude", "lat"]
    wkv_z = ["Band1", "z"]
    try:
        with Dataset(filename, "r") as nc_fid:
            for x, y in zip(wkv_x, wkv_y):
                for var in nc_fid.variables:
                    if var == x:
                        lon_name = var
                    if var == y:
                        lat_name = var
            for z in wkv_z:
                for var in nc_fid.variables:
                    if var == z:
                        z_name = var
            lons = nc_fid.variables[lon_name][:]
            lats = nc_fid.variables[lat_name][:]
            latli, latui, lonli, lonui = _extract_bounds(lons, lats, bbox)
            topobathy = nc_fid.variables[z_name][latli:latui, lonli:lonui]
            return (lats, slice(latli, latui)), (lons, slice(lonli, lonui)), topobathy
    except IOError:
        print("Unable to open file...quitting")
        quit()


class DEM(Grid):
    """Digitial elevation model read in from a tif or NetCDF file
    parent class is a :class:`Grid`
    """

    def __init__(self, dem, bbox, verbose=1):

        basename, ext = os.path.splitext(dem)
        if ext.lower() in [".nc"]:
            la, lo, topobathy = _from_netcdf(dem, bbox, verbose)
        elif ext.lower() in [".tif"]:
            la, lo, topobathy = _from_tif(dem, bbox, verbose)
        else:
            raise ValueError(
                "DEM file %s has unknown format '%s'." % (self.dem, ext[1:])
            )
        self.dem = dem
        # determine grid spacing in degrees
        lats = la[0]
        lons = lo[0]
        dy = numpy.abs(lats[1] - lats[0])
        dx = numpy.abs(lons[1] - lons[0])
        super().__init__(
            bbox=bbox,
            dx=dx,
            dy=dy,
        )
        self.values = topobathy[: self.ny, : self.nx].T
        super().build_interpolant()<|MERGE_RESOLUTION|>--- conflicted
+++ resolved
@@ -306,7 +306,6 @@
     b = shapely.geometry.Polygon(boubox)
 
     for poly in polyL:
-<<<<<<< HEAD
         mp = shapely.geometry.Polygon(poly[:-2, :])
         if mp.is_valid:
             mp = [mp]
@@ -331,25 +330,6 @@
                 del(ppi, xy)
             del(pi)
         del(p, mp)
-=======
-        p = shapely.geometry.Polygon(poly[:-1, :])
-        pi = p.intersection(b)
-        if b.contains(p):
-            out = numpy.vstack((out, poly))
-        elif not pi.is_empty:
-            # assert(pi.geom_type,'MultiPolygon')
-            if pi.geom_type == "Polygon":
-                pi = [pi]  # `Polygon` -> `MultiPolygon` with 1 member
-
-            for ppi in pi:
-                xy = numpy.asarray(ppi.exterior.coords)
-                xy = numpy.vstack((xy, xy[0]))
-                out = numpy.vstack((out, xy, [nan, nan]))
-
-            del (ppi, xy)
-
-        del (p, pi)
->>>>>>> f7dffb41
 
     return out
 
