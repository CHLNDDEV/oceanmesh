--- conflicted
+++ resolved
@@ -1,134 +1,130 @@
-#!/usr/bin/env python3
-# -*- coding: utf-8 -*-
-"""
-Joseph Elmes: NERC-Funded PhD Researcher in Applied Mathematics
-University of Leeds : Leeds LS2 9JT : ml14je@leeds.ac.uk
-
-Python 3.8
-Created on Wed Sep 29 17:01:56 2021
-"""
-import numpy as np
-
-__all__ = ["filt2", "gaussfilter"]
-
-
-def filt2(Z, res, wl, filtertype, truncate=2.6):
-    filtertype = filtertype.lower()
-    if len(Z.shape) != 2:
-        raise TypeError("Z should b a 2D array")
-
-    if not np.isscalar(res):
-        raise TypeError("res must be a scalar value.")
-
-    if filtertype not in ["lowpass", "highpass", "bandpass", "bandstop"]:
-        raise TypeError(
-            "filtertype must be either lp (low pass), \
-hp (high pass), bp (band pass) or bs (band stop)"
-        )
-
-    if hasattr(wl, "__len__") and type(wl) != np.ndarray:
-        wl = np.array(wl)
-
-    if np.any(wl <= 2 * res):
-        print(
-            "WARNING:: Nyquist says the wavelength should exceed two times \
-              the resolution of the dataset, which is an unmet condition based on these inputs"
-        )
-
-    if filtertype in ["bandpass", "bandstop"]:
-        if hasattr(wl, "__len__"):
-            if len(wl) != 2 or type(wl) == str:
-                raise TypeError(
-                    "Wavelength lambda must be a two-element array for a bandpass filter."
-                )
-
-            if type(wl) != np.array:
-                wl = np.array(list(wl))
-
-        else:
-            raise TypeError(
-                "Wavelength lambda must be a two-element array for a bandpass filter."
-            )
-    else:  # so must be either hp or lp
-        if hasattr(wl, "__len__"):
-            raise TypeError(
-                "Wavelength lambda must be a scalar for lowpass or highpass filters."
-            )
-
-    sigma = (wl / res) / (2 * np.pi)
-<<<<<<< HEAD
-    if filtertype == "lp":
-=======
-
-    if filtertype == "lowpass":
->>>>>>> f9381675
-        return gaussfilter(
-            Z, sigma, truncate
-        )  # ndnanfilter is Carlos Adrian Vargas Aguilera's excellent function, which is included as a subfunction below.
-
-    elif filtertype == "highpass":
-        return Z - gaussfilter(Z, sigma, truncate)
-
-    elif filtertype == "bandpass":
-        return filt2(filt2(Z, res, np.max(wl), "highpass"), res, np.min(wl), "lowpass")
-
-    else:  # Leaves the case of 'bs'
-        return filt2(Z, res, np.max(wl), "lowpass") - filt2(
-            Z, res, np.min(wl), "highpass"
-        )
-
-
-def gaussfilter(Z, sigma, truncate):
-    from scipy.ndimage import gaussian_filter
-
-    return gaussian_filter(Z, sigma, truncate=truncate, mode="nearest")
-
-
-if __name__ == "__main__":
-    res = 0.2  # 200 m resolution
-
-    x = np.arange(0, 100 + res, res)  # eastings from 0 to 100 km
-    y = np.arange(0, 100 + res, res)  # northings from 0 to 100 km
-    X, Y = np.meshgrid(x, y)
-
-    # Z contains 25 km features, ~5 km diagonal features, and noise:
-    Z = (
-        np.cos(2 * np.pi * X / 25)
-        + np.cos(2 * np.pi * (X + Y) / 7)
-        + np.random.randn(X.shape[0], X.shape[1])
-    )
-
-    import matplotlib.pyplot as pt
-
-    pt.matshow(Z, aspect="auto", extent=[0, 100, 0, 100])
-    pt.xlabel("eastings (km)")
-    pt.ylabel("northings (km)")
-    pt.title("Original with Noise")
-    pt.show()
-
-    Zlow = filt2(Z, res, 15, "lowpass")
-    pt.matshow(Zlow, aspect="auto", extent=[0, 100, 0, 100])
-    pt.xlabel("eastings (km)")
-    pt.ylabel("northings (km)")
-    pt.title("15 km lowpass filtered data")
-    pt.show()
-
-    Zhi = filt2(Z, res, 15, "highpass")
-    pt.matshow(Zhi, aspect="auto", extent=[0, 100, 0, 100])
-    pt.xlabel("eastings (km)")
-    pt.ylabel("northings (km)")
-    pt.title("15 km highpass filtered data")
-    pt.show()
-
-    Zbp = filt2(Z, res, [4, 7], "bandpass")
-    pt.matshow(Zbp, aspect="auto", extent=[0, 100, 0, 100])
-    pt.xlabel("eastings (km)")
-    pt.ylabel("northings (km)")
-    pt.title("4 to 7 km bandpass filtered data")
-    pt.show()
-
-    Zbs = filt2(Z, res, [3, 12], "bandstop")
-    pt.matshow(Zbs, aspect="auto", extent=[0, 100, 0, 100])
-    pt.xlabel("eastings (km)")
-    pt.ylabel("northings (km)")
-    pt.title("3 to 12 km bandstop filtered data")
+#!/usr/bin/env python3
+# -*- coding: utf-8 -*-
+"""
+Joseph Elmes: NERC-Funded PhD Researcher in Applied Mathematics
+University of Leeds : Leeds LS2 9JT : ml14je@leeds.ac.uk
+
+Python 3.8
+Created on Wed Sep 29 17:01:56 2021
+"""
+import numpy as np
+
+__all__ = ["filt2", "gaussfilter"]
+
+
+def filt2(Z, res, wl, filtertype, truncate=2.6):
+    filtertype = filtertype.lower()
+    if len(Z.shape) != 2:
+        raise TypeError("Z should b a 2D array")
+
+    if not np.isscalar(res):
+        raise TypeError("res must be a scalar value.")
+
+    if filtertype not in ["lowpass", "highpass", "bandpass", "bandstop"]:
+        raise TypeError(
+            "filtertype must be either lowpass, \
+highpass, bandpass or bandstop"
+        )
+
+    if hasattr(wl, "__len__") and type(wl) != np.ndarray:
+        wl = np.array(wl)
+
+    if np.any(wl <= 2 * res):
+        print(
+            "WARNING:: Nyquist says the wavelength should exceed two times \
+              the resolution of the dataset, which is an unmet condition based on these inputs"
+        )
+
+    if filtertype in ["bandpass", "bandstop"]:
+        if hasattr(wl, "__len__"):
+            if len(wl) != 2 or type(wl) == str:
+                raise TypeError(
+                    "Wavelength lambda must be a two-element array for a bandpass filter."
+                )
+
+            if type(wl) != np.array:
+                wl = np.array(list(wl))
+
+        else:
+            raise TypeError(
+                "Wavelength lambda must be a two-element array for a bandpass filter."
+            )
+    else:  # so must be either hp or lp
+        if hasattr(wl, "__len__"):
+            raise TypeError(
+                "Wavelength lambda must be a scalar for lowpass or highpass filters."
+            )
+
+    sigma = (wl / res) / (2 * np.pi)
+
+    if filtertype == "lowpass":
+        return gaussfilter(
+            Z, sigma, truncate
+        )  # ndnanfilter is Carlos Adrian Vargas Aguilera's excellent function, which is included as a subfunction below.
+
+    elif filtertype == "highpass":
+        return Z - gaussfilter(Z, sigma, truncate)
+
+    elif filtertype == "bandpass":
+        return filt2(filt2(Z, res, np.max(wl), "highpass"), res, np.min(wl), "lowpass")
+
+    else:  # Leaves the case of 'bs'
+        return filt2(Z, res, np.max(wl), "lowpass") - filt2(
+            Z, res, np.min(wl), "highpass"
+        )
+
+
+def gaussfilter(Z, sigma, truncate):
+    from scipy.ndimage import gaussian_filter
+
+    return gaussian_filter(Z, sigma, truncate=truncate, mode="nearest")
+
+
+if __name__ == "__main__":
+    res = 0.2  # 200 m resolution
+
+    x = np.arange(0, 100 + res, res)  # eastings from 0 to 100 km
+    y = np.arange(0, 100 + res, res)  # northings from 0 to 100 km
+    X, Y = np.meshgrid(x, y)
+
+    # Z contains 25 km features, ~5 km diagonal features, and noise:
+    Z = (
+        np.cos(2 * np.pi * X / 25)
+        + np.cos(2 * np.pi * (X + Y) / 7)
+        + np.random.randn(X.shape[0], X.shape[1])
+    )
+
+    import matplotlib.pyplot as pt
+
+    pt.matshow(Z, aspect="auto", extent=[0, 100, 0, 100])
+    pt.xlabel("eastings (km)")
+    pt.ylabel("northings (km)")
+    pt.title("Original with Noise")
+    pt.show()
+
+    Zlow = filt2(Z, res, 15, "lowpass")
+    pt.matshow(Zlow, aspect="auto", extent=[0, 100, 0, 100])
+    pt.xlabel("eastings (km)")
+    pt.ylabel("northings (km)")
+    pt.title("15 km lowpass filtered data")
+    pt.show()
+
+    Zhi = filt2(Z, res, 15, "highpass")
+    pt.matshow(Zhi, aspect="auto", extent=[0, 100, 0, 100])
+    pt.xlabel("eastings (km)")
+    pt.ylabel("northings (km)")
+    pt.title("15 km highpass filtered data")
+    pt.show()
+
+    Zbp = filt2(Z, res, [4, 7], "bandpass")
+    pt.matshow(Zbp, aspect="auto", extent=[0, 100, 0, 100])
+    pt.xlabel("eastings (km)")
+    pt.ylabel("northings (km)")
+    pt.title("4 to 7 km bandpass filtered data")
+    pt.show()
+
+    Zbs = filt2(Z, res, [3, 12], "bandstop")
+    pt.matshow(Zbs, aspect="auto", extent=[0, 100, 0, 100])
+    pt.xlabel("eastings (km)")
+    pt.ylabel("northings (km)")
+    pt.title("3 to 12 km bandstop filtered data")