--- conflicted
+++ resolved
@@ -47,11 +47,7 @@
             "blend_polynomial",
             "blend_max_iter",
             "blend_nnear",
-<<<<<<< HEAD
-            "verbose",
-=======
             "lock_boundary",
->>>>>>> e65edd2d
         }:
             pass
         else:
@@ -107,11 +103,7 @@
         "blend_polynomial": 2,
         "blend_max_iter": 20,
         "blend_nnear": 256,
-<<<<<<< HEAD
-        "verbose": 0,
-=======
         "lock_boundary": False,
->>>>>>> e65edd2d
     }
     opts.update(kwargs)
     _parse_kwargs(kwargs)
