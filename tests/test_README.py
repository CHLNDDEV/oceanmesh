--- conflicted
+++ resolved
@@ -3,30 +3,7 @@
 
 this_dir = pathlib.Path(__file__).resolve().parent
 
-url = "http://www.soest.hawaii.edu/pwessel/gshhg/gshhg-shp-2.3.7.zip"
-filename = url.split("/")[-1]
 
-<<<<<<< HEAD
-@pytest.mark.parametrize(
-    "string,lineno",
-    exdown.extract(
-        this_dir.parent / "README.md", syntax_filter="python", max_num_lines=100000
-    ),
-)
-
-@pytest.mark.skipif(os.path.isfile(filename),reason="file '{:s}' exists".format(filename))
-def test_readme(string, lineno):
-
-    # download
-    with open(filename, "wb") as f:
-        r = requests.get(url)
-        f.write(r.content)
-
-    # un-compress
-    with zipfile.ZipFile(filename, "r") as zip_ref:
-        zip_ref.extractall(os.path.splitext(filename)[0])
-=======
 def test_readme():
->>>>>>> abe9594b
 
     os.system(f"pytest --codeblocks {this_dir.parent}/README.md")