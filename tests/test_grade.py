import matplotlib.pyplot as plt
import matplotlib.tri as tri
import oceanmesh as om


def test_grade():
    fname = "gshhg-shp-2.3.7/GSHHS_shp/f/GSHHS_f_L1.shp"

    bbox, min_edge_length = (-75.000, -70.001, 40.0001, 41.9000), 1e3

    shore = om.Shoreline(fname, bbox, min_edge_length)

    edge_length = om.distance_sizing_function(shore, rate=0.35)

    test_edge_length = om.enforce_mesh_gradation(edge_length, gradation=0.20)
<<<<<<< HEAD
    test_edge_length.plot(show=False, file_name="test_edge_length.png")

    domain = om.signed_distance_function(shore)

    points, cells = om.generate_mesh(domain, test_edge_length)

    points, cells = om.make_mesh_boundaries_traversable(points, cells)

    points, cells = om.delete_faces_connected_to_one_face(points, cells)

    # plot
    fig, ax = plt.subplots()
    ax.set_aspect("equal")
    triang = tri.Triangulation(points[:, 0], points[:, 1], cells)
    ax.triplot(triang, "-", lw=1)
    plt.show()
=======
    test_edge_length.plot(show=False, file_name="test_grade_edgelength.png")
>>>>>>> 6977fcbb
<|MERGE_RESOLUTION|>--- conflicted
+++ resolved
@@ -13,8 +13,7 @@
     edge_length = om.distance_sizing_function(shore, rate=0.35)
 
     test_edge_length = om.enforce_mesh_gradation(edge_length, gradation=0.20)
-<<<<<<< HEAD
-    test_edge_length.plot(show=False, file_name="test_edge_length.png")
+    test_edge_length.plot(show=False, file_name="test_grade_edge_length.png")
 
     domain = om.signed_distance_function(shore)
 
@@ -29,7 +28,4 @@
     ax.set_aspect("equal")
     triang = tri.Triangulation(points[:, 0], points[:, 1], cells)
     ax.triplot(triang, "-", lw=1)
-    plt.show()
-=======
-    test_edge_length.plot(show=False, file_name="test_grade_edgelength.png")
->>>>>>> 6977fcbb
+    plt.show()